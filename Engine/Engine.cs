--- conflicted
+++ resolved
@@ -205,17 +205,10 @@
             try
             {
                 // grab the right export based on configuration
-<<<<<<< HEAD
-                Notify = container.GetExportedValueByTypeName<IMessagingHandler>(Config.Get("messaging-handler"));
-                JobQueue = container.GetExportedValueByTypeName<IJobQueueHandler>(Config.Get("job-queue-handler"));
-                Api = container.GetExportedValueByTypeName<IApi>(Config.Get("api-handler")); 
-            } 
-=======
                 Notify = Composer.Instance.GetExportedValueByTypeName<IMessagingHandler>(Config.Get("messaging-handler"));
-                Queue = Composer.Instance.GetExportedValueByTypeName<IQueueHandler>(Config.Get("queue-handler"));
+                Queue = Composer.Instance.GetExportedValueByTypeName<IJobQueueHandler>(Config.Get("job-queue-handler"));
                 Api = Composer.Instance.GetExportedValueByTypeName<IApi>(Config.Get("api-handler"));
             }
->>>>>>> b90f4fcd
             catch (CompositionException compositionException)
             { Log.Error("Engine.Main(): Failed to load library: " + compositionException);
             }
